Copyright (c) 2012, Andre Steingress
All rights reserved.

<<<<<<< HEAD

=======
>>>>>>> 8af4e85c
Redistribution and use in source and binary forms, with or without
modification, are permitted provided that the following conditions are met:
1. Redistributions of source code must retain the above copyright
   notice, this list of conditions and the following disclaimer.
2. Redistributions in binary form must reproduce the above copyright
   notice, this list of conditions and the following disclaimer in the
   documentation and/or other materials provided with the distribution.
3. All advertising materials mentioning features or use of this software
   must display the following acknowledgement:
<<<<<<< HEAD
   This product includes software developed by the ASF.
4. Neither the name of the ASF nor the
   names of its contributors may be used to endorse or promote products
   derived from this software without specific prior written permission.

THIS SOFTWARE IS PROVIDED BY Andre Steingress ''AS IS'' AND ANY
EXPRESS OR IMPLIED WARRANTIES, INCLUDING, BUT NOT LIMITED TO, THE IMPLIED
WARRANTIES OF MERCHANTABILITY AND FITNESS FOR A PARTICULAR PURPOSE ARE
DISCLAIMED. IN NO EVENT SHALL Andre Steingress BE LIABLE FOR ANY
=======
   This product includes software developed by the <organization>.
4. Neither the name of the <organization> nor the
   names of its contributors may be used to endorse or promote products
   derived from this software without specific prior written permission.

THIS SOFTWARE IS PROVIDED BY <COPYRIGHT HOLDER> ''AS IS'' AND ANY
EXPRESS OR IMPLIED WARRANTIES, INCLUDING, BUT NOT LIMITED TO, THE IMPLIED
WARRANTIES OF MERCHANTABILITY AND FITNESS FOR A PARTICULAR PURPOSE ARE
DISCLAIMED. IN NO EVENT SHALL <COPYRIGHT HOLDER> BE LIABLE FOR ANY
>>>>>>> 8af4e85c
DIRECT, INDIRECT, INCIDENTAL, SPECIAL, EXEMPLARY, OR CONSEQUENTIAL DAMAGES
(INCLUDING, BUT NOT LIMITED TO, PROCUREMENT OF SUBSTITUTE GOODS OR SERVICES;
LOSS OF USE, DATA, OR PROFITS; OR BUSINESS INTERRUPTION) HOWEVER CAUSED AND
ON ANY THEORY OF LIABILITY, WHETHER IN CONTRACT, STRICT LIABILITY, OR TORT
(INCLUDING NEGLIGENCE OR OTHERWISE) ARISING IN ANY WAY OUT OF THE USE OF THIS
SOFTWARE, EVEN IF ADVISED OF THE POSSIBILITY OF SUCH DAMAGE.

GSheets is a Groovy builder based on Apache POI.<|MERGE_RESOLUTION|>--- conflicted
+++ resolved
@@ -1,10 +1,6 @@
 Copyright (c) 2012, Andre Steingress
 All rights reserved.
 
-<<<<<<< HEAD
-
-=======
->>>>>>> 8af4e85c
 Redistribution and use in source and binary forms, with or without
 modification, are permitted provided that the following conditions are met:
 1. Redistributions of source code must retain the above copyright
@@ -14,7 +10,6 @@
    documentation and/or other materials provided with the distribution.
 3. All advertising materials mentioning features or use of this software
    must display the following acknowledgement:
-<<<<<<< HEAD
    This product includes software developed by the ASF.
 4. Neither the name of the ASF nor the
    names of its contributors may be used to endorse or promote products
@@ -24,17 +19,6 @@
 EXPRESS OR IMPLIED WARRANTIES, INCLUDING, BUT NOT LIMITED TO, THE IMPLIED
 WARRANTIES OF MERCHANTABILITY AND FITNESS FOR A PARTICULAR PURPOSE ARE
 DISCLAIMED. IN NO EVENT SHALL Andre Steingress BE LIABLE FOR ANY
-=======
-   This product includes software developed by the <organization>.
-4. Neither the name of the <organization> nor the
-   names of its contributors may be used to endorse or promote products
-   derived from this software without specific prior written permission.
-
-THIS SOFTWARE IS PROVIDED BY <COPYRIGHT HOLDER> ''AS IS'' AND ANY
-EXPRESS OR IMPLIED WARRANTIES, INCLUDING, BUT NOT LIMITED TO, THE IMPLIED
-WARRANTIES OF MERCHANTABILITY AND FITNESS FOR A PARTICULAR PURPOSE ARE
-DISCLAIMED. IN NO EVENT SHALL <COPYRIGHT HOLDER> BE LIABLE FOR ANY
->>>>>>> 8af4e85c
 DIRECT, INDIRECT, INCIDENTAL, SPECIAL, EXEMPLARY, OR CONSEQUENTIAL DAMAGES
 (INCLUDING, BUT NOT LIMITED TO, PROCUREMENT OF SUBSTITUTE GOODS OR SERVICES;
 LOSS OF USE, DATA, OR PROFITS; OR BUSINESS INTERRUPTION) HOWEVER CAUSED AND
